--- conflicted
+++ resolved
@@ -2,11 +2,8 @@
 
 import (
 	"fmt"
-<<<<<<< HEAD
 	"path/filepath"
-=======
 	"sort"
->>>>>>> b01ba8aa
 
 	"github.com/PlakarKorp/plakar/agent"
 	"github.com/PlakarKorp/plakar/appcontext"
