/*
 * Copyright (c) 2021 Gilles Chehade <gilles@poolp.org>
 *
 * Permission to use, copy, modify, and distribute this software for any
 * purpose with or without fee is hereby granted, provided that the above
 * copyright notice and this permission notice appear in all copies.
 *
 * THE SOFTWARE IS PROVIDED "AS IS" AND THE AUTHOR DISCLAIMS ALL WARRANTIES
 * WITH REGARD TO THIS SOFTWARE INCLUDING ALL IMPLIED WARRANTIES OF
 * MERCHANTABILITY AND FITNESS. IN NO EVENT SHALL THE AUTHOR BE LIABLE FOR
 * ANY SPECIAL, DIRECT, INDIRECT, OR CONSEQUENTIAL DAMAGES OR ANY DAMAGES
 * WHATSOEVER RESULTING FROM LOSS OF USE, DATA OR PROFITS, WHETHER IN AN
 * ACTION OF CONTRACT, NEGLIGENCE OR OTHER TORTIOUS ACTION, ARISING OUT OF
 * OR IN CONNECTION WITH THE USE OR PERFORMANCE OF THIS SOFTWARE.
 */

package agent

import (
	"context"
	"errors"
	"flag"
	"fmt"
	"io"
	"log"
	"net"
	"net/http"
	"os"
	"path/filepath"
	"sync"
	"syscall"

	"github.com/PlakarKorp/plakar/agent"
	"github.com/PlakarKorp/plakar/appcontext"
	"github.com/PlakarKorp/plakar/cmd/plakar/subcommands"
	"github.com/PlakarKorp/plakar/cmd/plakar/subcommands/archive"
	"github.com/PlakarKorp/plakar/cmd/plakar/subcommands/backup"
	"github.com/PlakarKorp/plakar/cmd/plakar/subcommands/cat"
	"github.com/PlakarKorp/plakar/cmd/plakar/subcommands/check"
	"github.com/PlakarKorp/plakar/cmd/plakar/subcommands/cleanup"
	"github.com/PlakarKorp/plakar/cmd/plakar/subcommands/clone"
	"github.com/PlakarKorp/plakar/cmd/plakar/subcommands/diff"
	"github.com/PlakarKorp/plakar/cmd/plakar/subcommands/digest"
	cmd_exec "github.com/PlakarKorp/plakar/cmd/plakar/subcommands/exec"
	"github.com/PlakarKorp/plakar/cmd/plakar/subcommands/info"
	"github.com/PlakarKorp/plakar/cmd/plakar/subcommands/locate"
	"github.com/PlakarKorp/plakar/cmd/plakar/subcommands/ls"
	"github.com/PlakarKorp/plakar/cmd/plakar/subcommands/mount"
	"github.com/PlakarKorp/plakar/cmd/plakar/subcommands/restore"
	"github.com/PlakarKorp/plakar/cmd/plakar/subcommands/rm"
	"github.com/PlakarKorp/plakar/cmd/plakar/subcommands/server"
	cmd_sync "github.com/PlakarKorp/plakar/cmd/plakar/subcommands/sync"
	"github.com/PlakarKorp/plakar/cmd/plakar/subcommands/ui"
	"github.com/PlakarKorp/plakar/events"
	"github.com/PlakarKorp/plakar/logging"
	"github.com/PlakarKorp/plakar/repository"
	"github.com/PlakarKorp/plakar/scheduler"
	"github.com/PlakarKorp/plakar/storage"
	"github.com/prometheus/client_golang/prometheus/promhttp"
	"github.com/vmihailenco/msgpack/v5"
)

func init() {
	subcommands.Register("agent", parse_cmd_agent)
}

func daemonize(argv []string) error {
	binary, err := os.Executable()
	if err != nil {
		return err
	}

	procAttr := syscall.ProcAttr{}
	procAttr.Files = []uintptr{
		uintptr(syscall.Stdin),
		uintptr(syscall.Stdout),
		uintptr(syscall.Stderr),
	}
	procAttr.Env = append(os.Environ(),
		"REEXEC=1",
	)

	pid, err := syscall.ForkExec(binary, argv, &procAttr)
	if err != nil {
		return err
	}
	fmt.Printf("agent started with pid=%d\n", pid)
	os.Exit(0)
	return nil
}

func parse_cmd_agent(ctx *appcontext.AppContext, repo *repository.Repository, args []string) (subcommands.Subcommand, error) {
	var opt_foreground bool
	var opt_stop bool
	var opt_prometheus string
	var opt_tasks string

	flags := flag.NewFlagSet("agent", flag.ExitOnError)
	flags.Usage = func() {
		fmt.Fprintf(flags.Output(), "Usage: %s [OPTIONS]\n", flags.Name())
		fmt.Fprintf(flags.Output(), "\nOPTIONS:\n")
		flags.PrintDefaults()
	}

	flags.StringVar(&opt_tasks, "tasks", "", "tasks configuration file")
	flags.StringVar(&opt_prometheus, "prometheus", "", "prometheus exporter interface, e.g. 127.0.0.1:9090")
	flags.BoolVar(&opt_foreground, "foreground", false, "run in foreground")
	flags.BoolVar(&opt_stop, "stop", false, "stop the agent")
	flags.Parse(args)

<<<<<<< HEAD
	var schedConfig *scheduler.Configuration
	if opt_tasks != "" {
		tmp, err := scheduler.ParseConfigFile(opt_tasks)
		if err != nil {
			return nil, err
		}
		schedConfig = tmp
=======
	if opt_stop {
		client, err := agent.NewClient(filepath.Join(ctx.CacheDir, "agent.sock"))
		if err != nil {
			return nil, err
		}
		defer client.Close()

		retval, err := client.SendCommand(ctx, &AgentStop{}, nil)
		if err != nil {
			return nil, err
		}
		os.Exit(retval)
	}

	if !opt_foreground && os.Getenv("REEXEC") == "" {
		err := daemonize(os.Args)
		return nil, err
>>>>>>> 312bfda7
	}

	return &Agent{
		prometheus:  opt_prometheus,
		socketPath:  filepath.Join(ctx.CacheDir, "agent.sock"),
		schedConfig: schedConfig,
	}, nil
}

type AgentStop struct{}

func (cmd *AgentStop) Name() string {
	return "agent-stop"
}
func (cmd *AgentStop) Execute(ctx *appcontext.AppContext, repo *repository.Repository) (int, error) {
	return 1, nil
}

type Agent struct {
	prometheus string
	socketPath string

	listener net.Listener

	schedConfig *scheduler.Configuration
}

func (cmd *Agent) checkSocket() bool {
	conn, err := net.Dial("unix", cmd.socketPath)
	if err != nil {
		return false
	}
	conn.Close()
	return true
}

func (cmd *Agent) Close() error {
	if cmd.listener != nil {
		cmd.listener.Close()
	}
	if err := os.Remove(cmd.socketPath); err != nil && !os.IsNotExist(err) {
		return err
	}
	return nil
}

func isDisconnectError(err error) bool {
	if err == io.EOF || err == io.ErrUnexpectedEOF {
		return true
	}
	var netErr net.Error
	return errors.As(err, &netErr) && netErr.Timeout()
}

func (cmd *Agent) Execute(ctx *appcontext.AppContext, repo *repository.Repository) (int, error) {
	if cmd.schedConfig != nil {
		go func() {
			scheduler.NewScheduler(ctx, cmd.schedConfig).Run()
		}()
	}

	if err := cmd.ListenAndServe(ctx); err != nil {
		return 1, err
	}
	log.Println("Server gracefully stopped")
	return 0, nil
}

func (cmd *Agent) ListenAndServe(ctx *appcontext.AppContext) error {
	if _, err := os.Stat(cmd.socketPath); err == nil {
		if !cmd.checkSocket() {
			cmd.Close()
		} else {
			return fmt.Errorf("already running")
		}
	} else if !os.IsNotExist(err) {
		return err
	}

	var err error

	// Bind socket
	cmd.listener, err = net.Listen("unix", cmd.socketPath)
	if err != nil {
		return fmt.Errorf("failed to bind socket: %w", err)
	}
	defer os.Remove(cmd.socketPath)

	// Set socket permissions
	if err := os.Chmod(cmd.socketPath, 0600); err != nil {
		cmd.Close()
		return fmt.Errorf("failed to set socket permissions: %w", err)
	}

	if cmd.prometheus != "" {
		promlistener, err := net.Listen("tcp", cmd.prometheus)
		if err != nil {
			return fmt.Errorf("failed to bind prometheus listener: %w", err)
		}
		defer promlistener.Close()

		go func() {
			http.Handle("/metrics", promhttp.Handler())
			http.Serve(promlistener, nil)
		}()
	}

	var wg sync.WaitGroup

	for {
		conn, err := cmd.listener.Accept()
		if err != nil {
			if opErr, ok := err.(*net.OpError); ok && opErr.Err.Error() == "use of closed network connection" {
				return nil
			}
			return fmt.Errorf("failed to accept connection: %w", err)
		}

		wg.Add(1)

		go func(_conn net.Conn) {
			defer _conn.Close()
			defer wg.Done()

			mu := sync.Mutex{}

			var encodingErrorOccurred bool
			encoder := msgpack.NewEncoder(_conn)
			decoder := msgpack.NewDecoder(_conn)

			// Create a context tied to the connection
			cancelCtx, cancel := context.WithCancel(context.Background())
			defer cancel()

			clientContext := appcontext.NewAppContextFrom(ctx)
			clientContext.SetContext(cancelCtx)
			defer clientContext.Close()

			write := func(packet agent.Packet) {
				if encodingErrorOccurred {
					return
				}
				select {
				case <-clientContext.GetContext().Done():
					return
				default:
					mu.Lock()
					if err := encoder.Encode(&packet); err != nil {
						encodingErrorOccurred = true
					}
					mu.Unlock()
				}
			}
			read := func(v interface{}) (interface{}, error) {
				if err := decoder.Decode(v); err != nil {
					if isDisconnectError(err) {
						handleDisconnect()
						cancel()
					}
					return nil, err
				}
				return v, nil
			}

			processStdout := func(data string) {
				write(agent.Packet{
					Type: "stdout",
					Data: []byte(data),
				})
			}

			processStderr := func(data string) {
				write(agent.Packet{
					Type: "stderr",
					Data: []byte(data),
				})
			}

			clientContext.Stdout = &CustomWriter{processFunc: processStdout}
			clientContext.Stderr = &CustomWriter{processFunc: processStderr}

			logger := logging.NewLogger(clientContext.Stdout, clientContext.Stderr)
			logger.EnableInfo()
			clientContext.SetLogger(logger)

			name, request, err := subcommands.DecodeRPC(decoder)
			if err != nil {
				if isDisconnectError(err) {
					fmt.Fprintf(os.Stderr, "Client disconnected during initial request\n")
					cancel() // Cancel the context on disconnect
					return
				}
				fmt.Fprintf(os.Stderr, "%s\n", err)
				return
			}

			// Attempt another decode to detect client disconnection during processing
			go func() {
				var tmp interface{}
				read(&tmp)
			}()

			var subcommand subcommands.RPC
			var repositoryLocation string
			var repositorySecret []byte

			switch name {
			case (&AgentStop{}).Name():
				var cmd struct {
				}
				if err := msgpack.Unmarshal(request, &cmd); err != nil {
					fmt.Fprintf(os.Stderr, "Failed to decode client request: %s\n", err)
					return
				}
				subcommand = &AgentStop{}
				os.Exit(0)
			case (&cat.Cat{}).Name():
				var cmd struct {
					Name       string
					Subcommand cat.Cat
				}
				if err := msgpack.Unmarshal(request, &cmd); err != nil {
					fmt.Fprintf(os.Stderr, "Failed to decode client request: %s\n", err)
					return
				}
				subcommand = &cmd.Subcommand
				repositoryLocation = cmd.Subcommand.RepositoryLocation
				repositorySecret = cmd.Subcommand.RepositorySecret
			case (&ls.Ls{}).Name():
				var cmd struct {
					Name       string
					Subcommand ls.Ls
				}
				if err := msgpack.Unmarshal(request, &cmd); err != nil {
					fmt.Fprintf(os.Stderr, "Failed to decode client request: %s\n", err)
					return
				}
				subcommand = &cmd.Subcommand
				repositoryLocation = cmd.Subcommand.RepositoryLocation
				repositorySecret = cmd.Subcommand.RepositorySecret
			case (&backup.Backup{}).Name():
				var cmd struct {
					Name       string
					Subcommand backup.Backup
				}
				if err := msgpack.Unmarshal(request, &cmd); err != nil {
					fmt.Fprintf(os.Stderr, "Failed to decode client request: %s\n", err)
					return
				}
				subcommand = &cmd.Subcommand
				repositoryLocation = cmd.Subcommand.RepositoryLocation
				repositorySecret = cmd.Subcommand.RepositorySecret
			case (&info.InfoRepository{}).Name():
				var cmd struct {
					Name       string
					Subcommand info.InfoRepository
				}
				if err := msgpack.Unmarshal(request, &cmd); err != nil {
					fmt.Fprintf(os.Stderr, "Failed to decode client request: %s\n", err)
					return
				}
				subcommand = &cmd.Subcommand
				repositoryLocation = cmd.Subcommand.RepositoryLocation
				repositorySecret = cmd.Subcommand.RepositorySecret
			case (&info.InfoSnapshot{}).Name():
				var cmd struct {
					Name       string
					Subcommand info.InfoSnapshot
				}
				if err := msgpack.Unmarshal(request, &cmd); err != nil {
					fmt.Fprintf(os.Stderr, "Failed to decode client request: %s\n", err)
					return
				}
				subcommand = &cmd.Subcommand
				repositoryLocation = cmd.Subcommand.RepositoryLocation
				repositorySecret = cmd.Subcommand.RepositorySecret
			case (&info.InfoVFS{}).Name():
				var cmd struct {
					Name       string
					Subcommand info.InfoVFS
				}
				if err := msgpack.Unmarshal(request, &cmd); err != nil {
					fmt.Fprintf(os.Stderr, "Failed to decode client request: %s\n", err)
					return
				}
				subcommand = &cmd.Subcommand
				repositoryLocation = cmd.Subcommand.RepositoryLocation
				repositorySecret = cmd.Subcommand.RepositorySecret
			case (&rm.Rm{}).Name():
				var cmd struct {
					Name       string
					Subcommand rm.Rm
				}
				if err := msgpack.Unmarshal(request, &cmd); err != nil {
					fmt.Fprintf(os.Stderr, "Failed to decode client request: %s\n", err)
					return
				}
				subcommand = &cmd.Subcommand
				repositoryLocation = cmd.Subcommand.RepositoryLocation
				repositorySecret = cmd.Subcommand.RepositorySecret
			case (&digest.Digest{}).Name():
				var cmd struct {
					Name       string
					Subcommand digest.Digest
				}
				if err := msgpack.Unmarshal(request, &cmd); err != nil {
					fmt.Fprintf(os.Stderr, "Failed to decode client request: %s\n", err)
					return
				}
				subcommand = &cmd.Subcommand
				repositoryLocation = cmd.Subcommand.RepositoryLocation
				repositorySecret = cmd.Subcommand.RepositorySecret
			case (&locate.Locate{}).Name():
				var cmd struct {
					Name       string
					Subcommand locate.Locate
				}
				if err := msgpack.Unmarshal(request, &cmd); err != nil {
					fmt.Fprintf(os.Stderr, "Failed to decode client request: %s\n", err)
					return
				}
				subcommand = &cmd.Subcommand
				repositoryLocation = cmd.Subcommand.RepositoryLocation
				repositorySecret = cmd.Subcommand.RepositorySecret
			case (&check.Check{}).Name():
				var cmd struct {
					Name       string
					Subcommand check.Check
				}
				if err := msgpack.Unmarshal(request, &cmd); err != nil {
					fmt.Fprintf(os.Stderr, "Failed to decode client request: %s\n", err)
					return
				}
				subcommand = &cmd.Subcommand
				repositoryLocation = cmd.Subcommand.RepositoryLocation
				repositorySecret = cmd.Subcommand.RepositorySecret
			case (&cleanup.Cleanup{}).Name():
				var cmd struct {
					Name       string
					Subcommand cleanup.Cleanup
				}
				if err := msgpack.Unmarshal(request, &cmd); err != nil {
					fmt.Fprintf(os.Stderr, "Failed to decode client request: %s\n", err)
					return
				}
				subcommand = &cmd.Subcommand
				repositoryLocation = cmd.Subcommand.RepositoryLocation
				repositorySecret = cmd.Subcommand.RepositorySecret
			case (&clone.Clone{}).Name():
				var cmd struct {
					Name       string
					Subcommand clone.Clone
				}
				if err := msgpack.Unmarshal(request, &cmd); err != nil {
					fmt.Fprintf(os.Stderr, "Failed to decode client request: %s\n", err)
					return
				}
				subcommand = &cmd.Subcommand
				repositoryLocation = cmd.Subcommand.RepositoryLocation
				repositorySecret = cmd.Subcommand.RepositorySecret
			case (&archive.Archive{}).Name():
				var cmd struct {
					Name       string
					Subcommand archive.Archive
				}
				if err := msgpack.Unmarshal(request, &cmd); err != nil {
					fmt.Fprintf(os.Stderr, "Failed to decode client request: %s\n", err)
					return
				}
				subcommand = &cmd.Subcommand
				repositoryLocation = cmd.Subcommand.RepositoryLocation
				repositorySecret = cmd.Subcommand.RepositorySecret
			case (&diff.Diff{}).Name():
				var cmd struct {
					Name       string
					Subcommand diff.Diff
				}
				if err := msgpack.Unmarshal(request, &cmd); err != nil {
					fmt.Fprintf(os.Stderr, "Failed to decode client request: %s\n", err)
					return
				}
				subcommand = &cmd.Subcommand
				repositoryLocation = cmd.Subcommand.RepositoryLocation
				repositorySecret = cmd.Subcommand.RepositorySecret
			case (&cmd_exec.Exec{}).Name():
				var cmd struct {
					Name       string
					Subcommand cmd_exec.Exec
				}
				if err := msgpack.Unmarshal(request, &cmd); err != nil {
					fmt.Fprintf(os.Stderr, "Failed to decode client request: %s\n", err)
					return
				}
				subcommand = &cmd.Subcommand
				repositoryLocation = cmd.Subcommand.RepositoryLocation
				repositorySecret = cmd.Subcommand.RepositorySecret
			case (&mount.Mount{}).Name():
				var cmd struct {
					Name       string
					Subcommand mount.Mount
				}
				if err := msgpack.Unmarshal(request, &cmd); err != nil {
					fmt.Fprintf(os.Stderr, "Failed to decode client request: %s\n", err)
					return
				}
				subcommand = &cmd.Subcommand
				repositoryLocation = cmd.Subcommand.RepositoryLocation
				repositorySecret = cmd.Subcommand.RepositorySecret
			case (&restore.Restore{}).Name():
				var cmd struct {
					Name       string
					Subcommand restore.Restore
				}
				if err := msgpack.Unmarshal(request, &cmd); err != nil {
					fmt.Fprintf(os.Stderr, "Failed to decode client request: %s\n", err)
					return
				}
				subcommand = &cmd.Subcommand
				repositoryLocation = cmd.Subcommand.RepositoryLocation
				repositorySecret = cmd.Subcommand.RepositorySecret
			case (&server.Server{}).Name():
				var cmd struct {
					Name       string
					Subcommand server.Server
				}
				if err := msgpack.Unmarshal(request, &cmd); err != nil {
					fmt.Fprintf(os.Stderr, "Failed to decode client request: %s\n", err)
					return
				}
				subcommand = &cmd.Subcommand
				repositoryLocation = cmd.Subcommand.RepositoryLocation
				repositorySecret = cmd.Subcommand.RepositorySecret
			case (&cmd_sync.Sync{}).Name():
				var cmd struct {
					Name       string
					Subcommand cmd_sync.Sync
				}
				if err := msgpack.Unmarshal(request, &cmd); err != nil {
					fmt.Fprintf(os.Stderr, "Failed to decode client request: %s\n", err)
					return
				}
				subcommand = &cmd.Subcommand
				repositoryLocation = cmd.Subcommand.RepositoryLocation
				repositorySecret = cmd.Subcommand.RepositorySecret
			case (&ui.Ui{}).Name():
				var cmd struct {
					Name       string
					Subcommand ui.Ui
				}
				if err := msgpack.Unmarshal(request, &cmd); err != nil {
					fmt.Fprintf(os.Stderr, "Failed to decode client request: %s\n", err)
					return
				}
				subcommand = &cmd.Subcommand
				repositoryLocation = cmd.Subcommand.RepositoryLocation
				repositorySecret = cmd.Subcommand.RepositorySecret
			}

			var repo *repository.Repository

			if repositoryLocation != "" {
				if repositorySecret != nil {
					clientContext.SetSecret(repositorySecret)
				}

				store, serializedConfig, err := storage.Open(repositoryLocation)
				if err != nil {
					fmt.Fprintf(os.Stderr, "Failed to open storage: %s\n", err)
					return
				}
				defer store.Close()

				repo, err = repository.New(clientContext, store, serializedConfig)
				if err != nil {
					fmt.Fprintf(os.Stderr, "Failed to open repository: %s\n", err)
					return
				}
				defer repo.Close()
			}

			eventsDone := make(chan struct{})
			eventsChan := clientContext.Events().Listen()
			go func() {
				for evt := range eventsChan {
					serialized, err := events.Serialize(evt)
					if err != nil {
						fmt.Fprintf(os.Stderr, "Failed to serialize event: %s\n", err)
						return
					}
					// Send the event to the client
					write(agent.Packet{
						Type: "event",
						Data: serialized,
					})
				}
				eventsDone <- struct{}{}
			}()

			status, err := subcommand.Execute(clientContext, repo)

			clientContext.Close()
			<-eventsDone

			errStr := ""
			if err != nil {
				errStr = err.Error()
			}
			write(agent.Packet{
				Type:     "exit",
				ExitCode: status,
				Err:      errStr,
			})

		}(conn)
	}
}

type CustomWriter struct {
	processFunc func(string) // Function to handle the log lines
}

// Write implements the `io.Writer` interface.
func (cw *CustomWriter) Write(p []byte) (n int, err error) {
	cw.processFunc(string(p))
	return len(p), nil
}<|MERGE_RESOLUTION|>--- conflicted
+++ resolved
@@ -108,7 +108,20 @@
 	flags.BoolVar(&opt_stop, "stop", false, "stop the agent")
 	flags.Parse(args)
 
-<<<<<<< HEAD
+	if opt_stop {
+		client, err := agent.NewClient(filepath.Join(ctx.CacheDir, "agent.sock"))
+		if err != nil {
+			return nil, err
+		}
+		defer client.Close()
+
+		retval, err := client.SendCommand(ctx, &AgentStop{}, nil)
+		if err != nil {
+			return nil, err
+		}
+		os.Exit(retval)
+	}
+
 	var schedConfig *scheduler.Configuration
 	if opt_tasks != "" {
 		tmp, err := scheduler.ParseConfigFile(opt_tasks)
@@ -116,25 +129,11 @@
 			return nil, err
 		}
 		schedConfig = tmp
-=======
-	if opt_stop {
-		client, err := agent.NewClient(filepath.Join(ctx.CacheDir, "agent.sock"))
-		if err != nil {
-			return nil, err
-		}
-		defer client.Close()
-
-		retval, err := client.SendCommand(ctx, &AgentStop{}, nil)
-		if err != nil {
-			return nil, err
-		}
-		os.Exit(retval)
 	}
 
 	if !opt_foreground && os.Getenv("REEXEC") == "" {
 		err := daemonize(os.Args)
 		return nil, err
->>>>>>> 312bfda7
 	}
 
 	return &Agent{
