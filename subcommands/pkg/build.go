--- conflicted
+++ resolved
@@ -37,17 +37,8 @@
 	"gopkg.in/yaml.v3"
 )
 
-<<<<<<< HEAD
-=======
-func init() {
-	subcommands.Register(func() subcommands.Subcommand { return &PkgBuild{} },
-		subcommands.BeforeRepositoryOpen,
-		"pkg", "build")
-}
-
 var recipeURL, _ = url.Parse("https://plugins.plakar.io/recipe/")
 
->>>>>>> aa8212db
 var namere = regexp.MustCompile("^[_a-zA-Z0-9]+$")
 
 type Recipe struct {
